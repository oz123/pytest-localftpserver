--- conflicted
+++ resolved
@@ -14,9 +14,5 @@
 
 # testing
 flake8>=2.6.0
-<<<<<<< HEAD
-tox==4.15.1
-=======
 tox==4.21.2
->>>>>>> d4f8c3f5
 coverage>=4.3.0