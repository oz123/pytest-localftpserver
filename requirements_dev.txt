bump2version>=0.5.10
wheel>=0.30.0

# install requirements

<<<<<<< HEAD
pyftpdlib>=1.5.8
pyOpenSSL>=24.1.0
pytest>=9.0.0
=======
pyftpdlib>=2.0.0
pyOpenSSL>=24.1.0
pytest>=8.2.2
>>>>>>> 7ff8bfb8



# documentation
Sphinx>=1.8
sphinx-copybutton>=0.3.0
sphinx-rtd-theme>=0.5.0

# testing
flake8>=2.6.0
tox==4.32.0
coverage>=4.3.0<|MERGE_RESOLUTION|>--- conflicted
+++ resolved
@@ -3,15 +3,11 @@
 
 # install requirements
 
-<<<<<<< HEAD
-pyftpdlib>=1.5.8
+
+pyftpdlib>=2.0.0
 pyOpenSSL>=24.1.0
 pytest>=9.0.0
-=======
-pyftpdlib>=2.0.0
-pyOpenSSL>=24.1.0
-pytest>=8.2.2
->>>>>>> 7ff8bfb8
+
 
 
 
