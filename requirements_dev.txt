--- conflicted
+++ resolved
@@ -2,15 +2,10 @@
 wheel>=0.30.0
 
 # install requirements
-<<<<<<< HEAD
-pyftpdlib==1.5.8
-pyOpenSSL==24.1.0
-pytest==8.2.2
-=======
+
 pyftpdlib>=1.5.8
 pyOpenSSL>=24.1.0
-pytest>=8.2.0
->>>>>>> d4f8c3f5
+pytest>=8.2.2
 
 
 # documentation
