--- conflicted
+++ resolved
@@ -3,11 +3,7 @@
 
 # install requirements
 
-<<<<<<< HEAD
-pyftpdlib>=1.5.8
-=======
 pyftpdlib>=2.0.0
->>>>>>> 45674b07
 pyOpenSSL>=24.1.0
 pytest>=8.2.2
 
